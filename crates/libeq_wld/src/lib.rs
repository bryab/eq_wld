--- conflicted
+++ resolved
@@ -42,13 +42,8 @@
 
 use parser::{
     FragmentRef, MaterialFragment, MeshAnimatedVerticesFragment, MeshFragment,
-<<<<<<< HEAD
-    MeshFragmentPolygonEntry, MeshReferenceFragment, ModelFragment, ObjectLocationFragment,
-    RenderMethod, TextureFragment, TextureFragmentFlags, WldDoc,
-=======
     MeshFragmentFaceEntry, MeshReferenceFragment, ModelFragment, ObjectLocationFragment,
-    TextureFragment, TransparencyFlags, WldDoc, TextureFragmentFlags
->>>>>>> 0a31830d
+    TextureFragment, RenderMethod, WldDoc, TextureFragmentFlags
 };
 use std::error::Error;
 
@@ -249,7 +244,7 @@
     pub fn primitives(&self) -> Vec<Primitive> {
         let mut pos = 0;
         self.fragment
-            .polygon_materials
+            .face_material_groups
             .iter()
             .enumerate()
             .map(|(index, (poly_count, ref material_idx))| {
